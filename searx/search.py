'''
searx is free software: you can redistribute it and/or modify
it under the terms of the GNU Affero General Public License as published by
the Free Software Foundation, either version 3 of the License, or
(at your option) any later version.

searx is distributed in the hope that it will be useful,
but WITHOUT ANY WARRANTY; without even the implied warranty of
MERCHANTABILITY or FITNESS FOR A PARTICULAR PURPOSE.  See the
GNU Affero General Public License for more details.

You should have received a copy of the GNU Affero General Public License
along with searx. If not, see < http://www.gnu.org/licenses/ >.

(C) 2013- by Adam Tauber, <asciimoo@gmail.com>
'''

import grequests
from itertools import izip_longest, chain
from datetime import datetime
from operator import itemgetter
from urlparse import urlparse, unquote
from searx.engines import (
    categories, engines, engine_shortcuts
)
from searx.languages import language_codes
from searx.utils import gen_useragent


number_of_searches = 0


# get default reqest parameter
def default_request_params():
    return {
        'method': 'GET', 'headers': {}, 'data': {}, 'url': '', 'cookies': {}}


# create a callback wrapper for the search engine results
def make_callback(engine_name, results, suggestions, callback, params):

    # creating a callback wrapper for the search engine results
    def process_callback(response, **kwargs):
        cb_res = []
        response.search_params = params

        # update stats with current page-load-time
        engines[engine_name].stats['page_load_time'] += \
            (datetime.now() - params['started']).total_seconds()

        try:
            search_results = callback(response)
        except Exception, e:
            # increase errors stats
            engines[engine_name].stats['errors'] += 1
            results[engine_name] = cb_res

            # print engine name and specific error message
            print '[E] Error with engine "{0}":\n\t{1}'.format(
                engine_name, str(e))
            return
            
        for result in search_results:
            result['engine'] = engine_name

            # if it is a suggestion, add it to list of suggestions
            if 'suggestion' in result:
                # TODO type checks
                suggestions.add(result['suggestion'])
                continue

            # append result
            cb_res.append(result)

        results[engine_name] = cb_res

    return process_callback


# score results and remove duplications
def score_results(results):
    # calculate scoring parameters
    flat_res = filter(
        None, chain.from_iterable(izip_longest(*results.values())))
    flat_len = len(flat_res)
    engines_len = len(results)

    results = []

<<<<<<< HEAD
    # pass 1: deduplication + scoring
=======
    # deduplication + scoring
>>>>>>> 53dc92b0
    for i, res in enumerate(flat_res):

        res['parsed_url'] = urlparse(res['url'])

        res['host'] = res['parsed_url'].netloc

        if res['host'].startswith('www.'):
            res['host'] = res['host'].replace('www.', '', 1)

        res['engines'] = [res['engine']]
        weight = 1.0

        # get weight of this engine if possible
        if hasattr(engines[res['engine']], 'weight'):
            weight = float(engines[res['engine']].weight)

        # calculate score for that engine
        score = int((flat_len - i) / engines_len) * weight + 1

        duplicated = False

        # check for duplicates
        for new_res in results:
            # remove / from the end of the url if required
            p1 = res['parsed_url'].path[:-1] if res['parsed_url'].path.endswith('/') else res['parsed_url'].path  # noqa
            p2 = new_res['parsed_url'].path[:-1] if new_res['parsed_url'].path.endswith('/') else new_res['parsed_url'].path  # noqa

            # check if that result is a duplicate
            if res['host'] == new_res['host'] and\
               unquote(p1) == unquote(p2) and\
               res['parsed_url'].query == new_res['parsed_url'].query and\
               res.get('template') == new_res.get('template'):
                duplicated = new_res
                break

        # merge duplicates together
        if duplicated:
            # using content with more text
            if res.get('content') > duplicated.get('content'):
                duplicated['content'] = res['content']

            # increase result-score
            duplicated['score'] += score

            # add engine to list of result-engines
            duplicated['engines'].append(res['engine'])

            # using https if possible
            if duplicated['parsed_url'].scheme == 'https':
                continue
            elif res['parsed_url'].scheme == 'https':
                duplicated['url'] = res['parsed_url'].geturl()
                duplicated['parsed_url'] = res['parsed_url']

        # if there is no duplicate found, append result
        else:
            res['score'] = score
            results.append(res)
<<<<<<< HEAD
    results = sorted(results, key=itemgetter('score'), reverse=True)

    # pass 2 : group results by category and template
    gresults = []
    categoryPositions = {}

    for i, res in enumerate(results):
        # FIXME : handle more than one category per engine
        category = engines[res['engine']].categories[0] + ':' + '' if 'template' not in res else res['template'] 

        current = None if category not in categoryPositions else categoryPositions[category]

        # group with previous results using the same category if the group can accept more result and is not too far from the current position
        if current != None and (current['count'] > 0) and (len(gresults) - current['index'] < 20):
            # group with the previous results using the same category with this one
            index = current['index']
            gresults.insert(index, res)

            # update every index after the current one (including the current one)
            for k in categoryPositions:
                v = categoryPositions[k]['index']
                if v >= index:
                    categoryPositions[k]['index'] = v+1

            # update this category
            current['count'] -= 1

        else:
            # same category
            gresults.append(res)

            # update categoryIndex
            categoryPositions[category] = { 'index' : len(gresults), 'count' : 8 }

    # return gresults
    return gresults
=======

    # return results sorted by score
    return sorted(results, key=itemgetter('score'), reverse=True)
>>>>>>> 53dc92b0


class Search(object):

    """Search information container"""

    def __init__(self, request):
        # init vars
        super(Search, self).__init__()
        self.query = None
        self.engines = []
        self.categories = []
        self.paging = False
        self.pageno = 1
        self.lang = 'all'

        # set blocked engines
        if request.cookies.get('blocked_engines'):
            self.blocked_engines = request.cookies['blocked_engines'].split(',')  # noqa
        else:
            self.blocked_engines = []

        self.results = []
        self.suggestions = []
        self.request_data = {}

        # set specific language if set
        if request.cookies.get('language')\
           and request.cookies['language'] in (x[0] for x in language_codes):
            self.lang = request.cookies['language']

        # set request method
        if request.method == 'POST':
            self.request_data = request.form
        else:
            self.request_data = request.args

        # TODO better exceptions
        if not self.request_data.get('q'):
            raise Exception('noquery')

        # set query
        self.query = self.request_data['q']

        # set pagenumber
        pageno_param = self.request_data.get('pageno', '1')
        if not pageno_param.isdigit() or int(pageno_param) < 1:
            raise Exception('wrong pagenumber')

        self.pageno = int(pageno_param)

        # parse query, if tags are set, which change the serch engine or search-language
        self.parse_query()

        self.categories = []

        # if engines are calculated from query, set categories by using that informations
        if self.engines:
            self.categories = list(set(engine['category']
                                       for engine in self.engines))

        # otherwise, using defined categories to calculate which engines should be used
        else:
            # set used categories
            for pd_name, pd in self.request_data.items():
                if pd_name.startswith('category_'):
                    category = pd_name[9:]
                    # if category is not found in list, skip
                    if not category in categories:
                        continue

                    # add category to list
                    self.categories.append(category)

            # if no category is specified for this search, using user-defined default-configuration which (is stored in cookie)
            if not self.categories:
                cookie_categories = request.cookies.get('categories', '')
                cookie_categories = cookie_categories.split(',')
                for ccateg in cookie_categories:
                    if ccateg in categories:
                        self.categories.append(ccateg)

            # if still no category is specified, using general as default-category
            if not self.categories:
                self.categories = ['general']

            # using all engines for that search, which are declared under the specific categories
            for categ in self.categories:
                self.engines.extend({'category': categ,
                                     'name': x.name}
                                    for x in categories[categ]
                                    if not x.name in self.blocked_engines)

    # parse query, if tags are set, which change the serch engine or search-language
    def parse_query(self):
        query_parts = self.query.split()
        modified = False

        # check if language-prefix is set
        if query_parts[0].startswith(':'):
            lang = query_parts[0][1:].lower()

            # check if any language-code is equal with declared language-codes
            for lc in language_codes:
                lang_id, lang_name, country = map(str.lower, lc)

                # if correct language-code is found, set it as new search-language
                if lang == lang_id\
                   or lang_id.startswith(lang)\
                   or lang == lang_name\
                   or lang == country:
                    self.lang = lang
                    modified = True
                    break

        # check if category/engine prefix is set
        elif query_parts[0].startswith('!'):
            prefix = query_parts[0][1:].replace('_', ' ')

            # check if prefix is equal with engine shortcut
            if prefix in engine_shortcuts\
               and not engine_shortcuts[prefix] in self.blocked_engines:
                modified = True
                self.engines.append({'category': 'none',
                                     'name': engine_shortcuts[prefix]})

            # check if prefix is equal with engine name
            elif prefix in engines\
                    and not prefix in self.blocked_engines:
                modified = True
                self.engines.append({'category': 'none',
                                    'name': prefix})

            # check if prefix is equal with categorie name
            elif prefix in categories:
                modified = True
                # using all engines for that search, which are declared under that categorie name
                self.engines.extend({'category': prefix,
                                    'name': engine.name}
                                    for engine in categories[prefix]
                                    if not engine in self.blocked_engines)

        # if language, category or engine were specificed in this query, search for more tags which does the same
        if modified:
            self.query = self.query.replace(query_parts[0], '', 1).strip()
            self.parse_query()

    # do search-request
    def search(self, request):
        global number_of_searches

        # init vars
        requests = []
        results = {}
        suggestions = set()

        # increase number of searches
        number_of_searches += 1

        # set default useragent
        #user_agent = request.headers.get('User-Agent', '')
        user_agent = gen_useragent()

        # start search-reqest for all selected engines
        for selected_engine in self.engines:
            if selected_engine['name'] not in engines:
                continue

            engine = engines[selected_engine['name']]

            # if paging is not supported, skip
            if self.pageno > 1 and not engine.paging:
                continue

            # if search-language is set and engine does not provide language-support, skip
            if self.lang != 'all' and not engine.language_support:
                continue

            # set default request parameters
            request_params = default_request_params()
            request_params['headers']['User-Agent'] = user_agent
            request_params['category'] = selected_engine['category']
            request_params['started'] = datetime.now()
            request_params['pageno'] = self.pageno
            request_params['language'] = self.lang

            # update request parameters dependent on search-engine (contained in engines folder)
            request_params = engine.request(self.query.encode('utf-8'),
                                            request_params)

            if request_params['url'] is None:
                # TODO add support of offline engines
                pass

            # create a callback wrapper for the search engine results
            callback = make_callback(
                selected_engine['name'],
                results,
                suggestions,
                engine.response,
                request_params
            )

            # create dictionary which contain all informations about the request
            request_args = dict(
                headers=request_params['headers'],
                hooks=dict(response=callback),
                cookies=request_params['cookies'],
                timeout=engine.timeout
            )

            # specific type of request (GET or POST)
            if request_params['method'] == 'GET':
                req = grequests.get
            else:
                req = grequests.post
                request_args['data'] = request_params['data']

            # ignoring empty urls
            if not request_params['url']:
                continue

            # append request to list
            requests.append(req(request_params['url'], **request_args))

        # send all search-request
        grequests.map(requests)

        # update engine-specific stats
        for engine_name, engine_results in results.items():
            engines[engine_name].stats['search_count'] += 1
            engines[engine_name].stats['result_count'] += len(engine_results)

        # score results and remove duplications
        results = score_results(results)

        # update engine stats, using calculated score
        for result in results:
            for res_engine in result['engines']:
                engines[result['engine']]\
                    .stats['score_count'] += result['score']

        # return results and suggestions
        return results, suggestions<|MERGE_RESOLUTION|>--- conflicted
+++ resolved
@@ -59,7 +59,7 @@
             print '[E] Error with engine "{0}":\n\t{1}'.format(
                 engine_name, str(e))
             return
-            
+
         for result in search_results:
             result['engine'] = engine_name
 
@@ -87,11 +87,7 @@
 
     results = []
 
-<<<<<<< HEAD
     # pass 1: deduplication + scoring
-=======
-    # deduplication + scoring
->>>>>>> 53dc92b0
     for i, res in enumerate(flat_res):
 
         res['parsed_url'] = urlparse(res['url'])
@@ -150,7 +146,7 @@
         else:
             res['score'] = score
             results.append(res)
-<<<<<<< HEAD
+
     results = sorted(results, key=itemgetter('score'), reverse=True)
 
     # pass 2 : group results by category and template
@@ -159,7 +155,7 @@
 
     for i, res in enumerate(results):
         # FIXME : handle more than one category per engine
-        category = engines[res['engine']].categories[0] + ':' + '' if 'template' not in res else res['template'] 
+        category = engines[res['engine']].categories[0] + ':' + '' if 'template' not in res else res['template']
 
         current = None if category not in categoryPositions else categoryPositions[category]
 
@@ -187,11 +183,6 @@
 
     # return gresults
     return gresults
-=======
-
-    # return results sorted by score
-    return sorted(results, key=itemgetter('score'), reverse=True)
->>>>>>> 53dc92b0
 
 
 class Search(object):
